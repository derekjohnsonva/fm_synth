--- conflicted
+++ resolved
@@ -171,11 +171,8 @@
 // setup tests
 #[cfg(test)]
 mod tests {
-<<<<<<< HEAD
+    use crate::sin_voice::SinVoice;
     use approx::assert_relative_eq;
-=======
-    use crate::sin_voice::SinVoice;
->>>>>>> 3404adcf
 
     use super::*;
 
